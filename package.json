{
  "name": "jsharmony-cms",
  "version": "1.0.32",
  "description": "jsHarmony CMS",
  "main": "index.js",
  "scripts": {
    "test": "mocha --reporter spec"
  },
  "repository": {
    "type": "git",
    "url": "https://github.com/apHarmony/jsharmony-cms"
  },
  "keywords": [
    "jsHarmony",
    "JavaScript",
    "CMS"
  ],
  "author": "apHarmony <contact@apharmony.com> (http://www.apharmony.com/)",
  "license": "LGPL-3.0",
  "bugs": {
    "url": "https://github.com/apHarmony/jsharmony-cms/issues"
  },
  "homepage": "https://github.com/apHarmony/jsharmony-cms",
  "devDependencies": {
    "mocha": "^7.2.0"
  },
  "dependencies": {
    "async": "^2.6.2",
    "diff-match-patch": "^1.0.4",
    "diff2html": "^2.12.1",
    "ejs": "2.7.4",
    "js-beautify": "^1.11.0",
    "jsharmony": "^1.1.201",
    "jsharmony-factory": "^1.1.97",
    "lodash": "^4.17.19",
<<<<<<< HEAD
=======
    "parse5": "^6.0.1",
>>>>>>> 2d338f59
    "ssh2": "^0.8.9",
    "yauzl": "^2.10.0",
    "yazl": "^2.5.1"
  }
}<|MERGE_RESOLUTION|>--- conflicted
+++ resolved
@@ -33,10 +33,7 @@
     "jsharmony": "^1.1.201",
     "jsharmony-factory": "^1.1.97",
     "lodash": "^4.17.19",
-<<<<<<< HEAD
-=======
     "parse5": "^6.0.1",
->>>>>>> 2d338f59
     "ssh2": "^0.8.9",
     "yauzl": "^2.10.0",
     "yazl": "^2.5.1"
