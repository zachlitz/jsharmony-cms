--- conflicted
+++ resolved
@@ -1,10 +1,6 @@
 {
   "name": "jsharmony-cms",
-<<<<<<< HEAD
-  "version": "1.0.3",
-=======
   "version": "1.0.6",
->>>>>>> 5f62ef69
   "description": "jsHarmony CMS",
   "main": "index.js",
   "scripts": {
